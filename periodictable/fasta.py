--- conflicted
+++ resolved
@@ -555,7 +555,6 @@
     # beta casein 23561.9 23880.9 30872.9  1.27 12614 11.55  1.68  2.75
     # ... updated for new mass table [2023-08]
     #   same      23562.3 23881.2   same   1.27 same         1.68  2.75
-<<<<<<< HEAD
 
     seq = Sequence("beta casein", beta_casein)
     density = seq.mass/avogadro_number/seq.cell_volume*1e24
@@ -568,13 +567,6 @@
     D2O = formula("D2O@1n")
     assert abs(seq.mass - (23562.3 + H2O.mass)) < 0.1
     assert abs(seq.Dmass - (23881.2 + D2O.mass)) < 0.1
-=======
-    seq = Sequence("beta casein", beta_casein)
-    density = seq.mass/avogadro_number/seq.cell_volume*1e24
-    #print(seq.mass, seq.Dmass, density, seq.sld, seq.Dsld)
-    assert abs(seq.mass - 23562.3) < 0.1
-    assert abs(seq.Dmass - 23881.2) < 0.1
->>>>>>> b36d7bf9
     assert abs(seq.cell_volume - 30872.9) < 0.1
     assert abs(density - 1.267) < 0.01
     assert abs(seq.sld - 1.68) < 0.01
