from __future__ import division
from copy import deepcopy
from pickle import loads, dumps

from periodictable import Ca, C, O, H, Fe, Ni, Si, D, Na, Cl, Co, Ti
from periodictable import formula, mix_by_weight, mix_by_volume

def test():
    ikaite = formula()
    # Note: this should be a tuple of tuples
    ikaite.structure = ((1, Ca), (1, C), (3, O), (6, ((2, H), (1, O))))

    # Test print
    assert str(ikaite) == "CaCO3(H2O)6"

    # Test constructors
    assert ikaite == formula([(1, Ca), (1, C), (3, O), (6, [(2, H), (1, O)])])
    assert ikaite == formula(ikaite)
    assert ikaite is not formula(ikaite)
    assert ikaite.structure is formula(ikaite).structure

    # Test parsers
    assert formula("Ca") == formula([(1, Ca)])
    assert formula("Ca") == formula(Ca)
    assert formula("CaCO3") == formula([(1, Ca), (1, C), (3, O)])
    assert ikaite == formula("CaCO3+6H2O")
    assert ikaite == formula("(CaCO3+6H2O)1")
    assert ikaite == formula("CaCO3 6H2O")
    assert ikaite == formula("CaCO3(H2O)6")
    assert ikaite == formula("(CaCO3(H2O)6)1")
    assert ikaite.hill == formula("CCaO3(H2O)6").hill
    assert str(ikaite.hill) == "CH12CaO9"
    assert formula([(0.75, Fe), (0.25, Ni)]) == formula("Fe0.75Ni0.25")

    # Test composition
    #print formula("CaCO3") + 6*formula("H2O")
    assert ikaite == formula("CaCO3") + 6*formula("H2O")
    f = formula('')
    assert not (3*f).structure
    f = formula('H2O')
    assert id((1*f).structure) == id(f.structure)

    # Check atom count
    assert formula("Fe2O4+3H2O").atoms == {Fe: 2, O: 7, H: 6}

    # Check charge
    assert formula("P{5+}O{2-}4").charge == -3
    try:
        formula("P{18-}")
        raise Exception("No exception raised for invalid charge")
    except ValueError:
        pass
    assert formula("Na{+}Cl{-}").charge == 0
    Na_frac = Na.ion[1].mass/(Na.ion[1].mass+Cl.ion[-1].mass)
    assert abs(formula("Na{+}Cl{-}").mass_fraction[Na.ion[1]] - Na_frac) < 1e-14

    # Check the mass calculator
    assert formula('H2O').mass == 2*H.mass+O.mass
    assert formula("Fe2O4+3H2O").mass == 2*Fe.mass+7*O.mass+6*H.mass
    assert (formula("Fe2O[18]4+3H2O").mass
            == 2*Fe.mass+4*O[18].mass+3*O.mass+6*H.mass)

    # Check natural density support
    assert (formula('D2O', natural_density=1).density
            == (2*D.mass + O.mass)/(2*H.mass + O.mass))
    D2O = formula('D2O', natural_density=1)
    D2Os = formula('D2O')
    D2Os.natural_density = 1
    assert abs(D2O.density - D2Os.density) < 1e-14
    assert abs(D2O.natural_density - 1) < 1e-14
    assert abs(D2Os.natural_density - 1) < 1e-14

    # Test isotopes; make sure this is last since it changes ikaite!
    assert ikaite != formula("CaCO[18]3+6H2O")
    assert formula("O[18]").mass == O[18].mass

    # Check x-ray and neutron sld
    rho, mu, inc = formula('Si', Si.density).neutron_sld(wavelength=4.5)
    rhoSi, muSi, incSi = Si.neutron.sld(wavelength=4.5)
    assert abs(rho - rhoSi) < 1e-14
    assert abs(mu - muSi) < 1e-14
    assert abs(inc - incSi) < 1e-14

    rho, mu = formula('Si', Si.density).xray_sld(wavelength=1.54)
    rhoSi, muSi = Si.xray.sld(wavelength=1.54)
    assert abs(rho - rhoSi) < 1e-14
    assert abs(mu - muSi) < 1e-14

    # Check that names work
    permalloy = formula('Ni8Fe2', 8.692, name='permalloy')
    assert str(permalloy) == 'permalloy'

    # Check that get/restore state works
    assert deepcopy(permalloy).__dict__ == permalloy.__dict__

    # Check that copy constructor works
    #print permalloy.__dict__
    #print formula(permalloy).__dict__
    assert formula(permalloy).__dict__ == permalloy.__dict__
    assert formula('Si', name='Silicon').__dict__ != formula('Si').__dict__

    H2O = formula('H2O', natural_density=1)
    D2O = formula('D2O', natural_density=1)
    fm = mix_by_weight(H2O, 3, D2O, 2)
    fv = mix_by_volume(H2O, 3, D2O, 2)
    # quantity of H+D should stay in 2:1 ratio with O
    assert abs(fv.atoms[H]+fv.atoms[D] - 2*fv.atoms[O]) < 1e-14
    assert abs(fm.atoms[H]+fm.atoms[D] - 2*fm.atoms[O]) < 1e-14
    # H:D ratio should match H2O:D2O ratio when mixing by volume, but should
    # be skewed toward the lighter H when mixing by mass.
    assert abs(fv.atoms[H]/fv.atoms[D] - 1.5) < 1e-14
    assert abs(fm.atoms[H]/fm.atoms[D] - 1.5*D2O.density/H2O.density) < 1e-14
    # Mass densities should average according to H2O:D2O ratio when
    # mixing by volume but be skewed toward toward the more plentiful
    # H2O when mixing by mass
    H2O_fraction = 0.6
    assert abs(fv.density - (H2O.density*H2O_fraction + D2O.density*(1-H2O_fraction))) < 1e-14
    H2O_fraction = (3/H2O.density) / (3/H2O.density + 2/D2O.density)
    assert abs(fm.density - (H2O.density*H2O_fraction + D2O.density*(1-H2O_fraction))) < 1e-14

    # Make sure we are independent of unit cell size
    H2O = formula('3.2H2O', natural_density=1)
    D2O = formula('4.1D2O', natural_density=1)
    fm = mix_by_weight(H2O, 3, D2O, 2)
    fv = mix_by_volume(H2O, 3, D2O, 2)
    # quantity of H+D should stay in 2:1 ratio with O
    assert abs(fv.atoms[H]+fv.atoms[D] - 2*fv.atoms[O]) < 1e-14
    assert abs(fm.atoms[H]+fm.atoms[D] - 2*fm.atoms[O]) < 1e-14
    # H:D ratio should match H2O:D2O ratio when mixing by volume, but should
    # be skewed toward the lighter H when mixing by mass.
    assert abs(fv.atoms[H]/fv.atoms[D] - 1.5) < 1e-14
    assert abs(fm.atoms[H]/fm.atoms[D] - 1.5*D2O.density/H2O.density) < 1e-14
    # Mass densities should average according to H2O:D2O ratio when
    # mixing by volume but be skewed toward toward the more plentiful
    # H2O when mixing by mass
    H2O_fraction = 0.6
    assert abs(fv.density - (H2O.density*H2O_fraction + D2O.density*(1-H2O_fraction))) < 1e-14
    H2O_fraction = (3/H2O.density) / (3/H2O.density + 2/D2O.density)
    assert abs(fm.density - (H2O.density*H2O_fraction + D2O.density*(1-H2O_fraction))) < 1e-14

    # Pickle test
    assert loads(dumps(fm)) == fm
    ion = Fe[56].ion[2]
    assert id(loads(dumps(ion))) == id(ion)

    # zero quantities tests in mixtures
    f = mix_by_weight(H2O, 0, D2O, 2)
    assert f == D2O
    f = mix_by_weight(H2O, 2, D2O, 0)
    assert f == H2O
    f = mix_by_weight(H2O, 0, D2O, 0)
    assert f == formula()
    f = mix_by_volume(H2O, 0, D2O, 2)
    assert f == D2O
    f = mix_by_volume(H2O, 2, D2O, 0)
    assert f == H2O
    f = mix_by_volume(H2O, 0, D2O, 0)
    assert f == formula()

    # mix by weight with unknown component density
    # can't do mix by volume without component densities
    glass = mix_by_weight('SiO2', 75, 'Na2O', 15, 'CaO', 10, density=2.52)

    # layers and mixtures
    check_formula(formula('1mm Fe // 1mm Ni'), formula('50%vol Fe // Ni'))
    check_formula(formula('50%vol Co // Ti'), formula('2mL Co // 2mL Ti'))
    check_formula(formula('50%wt Co // Ti'), formula('2g Co // 2g Ti'))
    check_formula(formula('50vol% Co // Ti'), formula('2mL Co // 2mL Ti'))
    check_formula(formula('50wt% Co // Ti'), formula('2g Co // 2g Ti'))
    check_formula(formula('2mL Co // 2mL Ti'), formula(((1.5922466356368357, Co), (1, Ti))))
    check_formula(formula('2g Co // 2g Ti'), formula(((1, Co), (1.231186412350889, Ti))))
    check_formula(formula('5g NaCl // 50mL H2O@1'), formula('5g NaCl // 50g H2O'))
    check_formula(formula('5g NaCl // 50mL H2O@1'),
                  formula(((1, Na), (1, Cl), (32.4407, ((2, H), (1, O))))), tol=1e-5)
    assert abs(formula('1mm Fe // 1mm Ni').thickness - 0.002) < 0.002*1e014
    assert abs(formula('2g Co // 2g Ti').total_mass - 4) < 4*1e-14
    check_mass(formula('2mL Co // 2mL Ti'), mass=2*(Co.density+Ti.density))
    check_mass(formula("50 g (49 mL H2O@1 // 1 g NaCl) // 20 mL D2O@1n"),
               mass=50 + 20*D2O.density)
    check_mass(formula("50 mL (45 mL H2O@1 // 5 g NaCl)@1.0707 // 20 mL D2O@1n"),
               mass=50*1.0707 + 20*D2O.density)

    # fasta
<<<<<<< HEAD
    check_formula(formula('aa:A'), formula('C3H4H[1]NO'))
    check_formula(formula('aa:RELEEL'), formula('C33H42H[1]11N9O12'))
    check_formula(formula('aa:RELEEL'), formula('aa:RE-LEE L *UNUSED'))
    check_formula(
        formula('30%vol CCl4@1.2 //10% aa:RE-LE EL @1.8 // H2O@1'),
        formula('30%vol CCl4@1.2 //10% C33H42H[1]11N9O12 @1.8 // H2O@1'))

=======
    check_formula(formula('aa:A'), formula('C3H4H[1]3NO2'))
>>>>>>> e0c8c801

def check_mass(f1, mass, tol=1e-14):
    """Check that the total mass of f1 is as expected."""
    assert abs(f1.total_mass - mass) < mass*tol

def check_formula(f1, f2, tol=1e-14):
    """Check that the number of atoms in f1 and f2 are about equal."""
    f2_atoms = f2.atoms
    for atom, count in f1.atoms.items():
        if atom not in f2_atoms or abs(f2_atoms[atom] - count) > tol*count:
            raise RuntimeError("Formulas differ: %s and %s"%(f1, f2))

if __name__ == "__main__":
    test()<|MERGE_RESOLUTION|>--- conflicted
+++ resolved
@@ -181,17 +181,12 @@
                mass=50*1.0707 + 20*D2O.density)
 
     # fasta
-<<<<<<< HEAD
-    check_formula(formula('aa:A'), formula('C3H4H[1]NO'))
-    check_formula(formula('aa:RELEEL'), formula('C33H42H[1]11N9O12'))
+    check_formula(formula('aa:A'), formula('C3H4H[1]3NO2'))
+    check_formula(formula('aa:RELEEL'), formula('C33H42H[1]13N9O13'))
     check_formula(formula('aa:RELEEL'), formula('aa:RE-LEE L *UNUSED'))
     check_formula(
         formula('30%vol CCl4@1.2 //10% aa:RE-LE EL @1.8 // H2O@1'),
-        formula('30%vol CCl4@1.2 //10% C33H42H[1]11N9O12 @1.8 // H2O@1'))
-
-=======
-    check_formula(formula('aa:A'), formula('C3H4H[1]3NO2'))
->>>>>>> e0c8c801
+        formula('30%vol CCl4@1.2 //10% C33H42H[1]13N9O13 @1.8 // H2O@1'))
 
 def check_mass(f1, mass, tol=1e-14):
     """Check that the total mass of f1 is as expected."""
