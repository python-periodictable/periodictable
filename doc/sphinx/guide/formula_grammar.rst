.. _formula:


********************
Chemical Composition
********************

Some properties are available for groups of elements.  Groups are specified
as a chemical formula string and either density or cell volume for the crystal
structure.  While it does not provide any information about molecular
structure, a formula does provide complete control over chemical composition.

A formula string is translated into a formula using
:func:`periodictable.formulas.formula`:

* Formula strings consist of counts and atoms, where individual atoms are
  represented by periodic table symbol.  The atoms are case sensitive,
  so "CO" is different from "Co".  Here is an example of calcium carbonate:

    >>> from periodictable import formula
    >>> print(formula("CaCO3"))
    CaCO3

* Formulas can contain multiple groups separated by space or plus or by using
  parentheses.  Whole groups can have a repeat count.  The following are
  equivalent definitions of hydrated calcium carbonate:

    >>> print(formula("CaCO3+6H2O"))
    CaCO3(H2O)6
    >>> print(formula("CaCO3 6H2O"))
    CaCO3(H2O)6
    >>> print(formula("CaCO3(H2O)6"))
    CaCO3(H2O)6

* Parentheses can nest, e.g., in polyethylene glycol:

    >>> print(formula("HO ((CH2)2O)6 H"))
    HO((CH2)2O)6H

* Isotopes are represented by index, such as O[18] = :sup:`18`\ O:

    >>> print(formula("CaCO[18]3+6H2O"))
    CaCO[18]3(H2O)6

* Ions are represented by charge, such as O{2-} = O\ :sup:`2-`:

    >>> print(formula("P{5+}O{2-}4"))
    P{5+}O{2-}4

  If charge is +/- 1 then the number is optional:

    >>> print(formula("Na{+}Cl{1-}"))
    Na{+}Cl{-}

  When specifying both charge and isotope, isotope comes first:

    >>> print(formula("Fe[56]{2+}"))
    Fe[56]{2+}

  Even though the charge is on the individual atoms, the entire formula
  has a charge:

    >>> print(formula("P{5+}O{2-}4").charge)
    -3

* Counts can be integer or decimal:

    >>> print(formula("CaCO3+(3HO1.5)2"))
    CaCO3((HO1.5)3)2

* Formula density can be specified using the special '@' tag:

    >>> print(formula("NaCl@2.16").density)
    2.16

  Density gives the isotopic density of the compound, so for example, D2O
  could be specified using:

    >>> print("%.3f"%formula("D2O@1.112").density)
    1.112

  It can also be specified using the natural density of the compound,
  assuming the isotopes substitution does not change the unit cell volume:

    >>> print("%.3f"%formula("D2O@1n").density)
    1.112

  Density applies to the entire formula, so for example a D2O-H2O
  2:1 mixture (not by mass or by volume) would be:

    >>> print("%.3f"%formula("2D2O + H2O@1n").density)
    1.074

* Mass fractions use wt%, with the final portion adding to 100%:

    >>> print(formula("10wt% Fe // 15% Co // Ni"))
    FeCo1.4214Ni7.13602

  Only the first item needs to specify that it is a mass fraction,
  and the remainder can use a bare %.

* Volume fractions use vol%, with the final portion adding to 100%:

    >>> print(formula("10vol% Fe // Ni"))
    FeNi9.68121

  Only the first item needs to specify that it is a volume fraction, and
  the remainder can use a bare %.

  Volume fraction mixing is only possible if the densities are known for
  the individual components, which will require the formula density tag
  if the component is not an element.  A density estimate is given for
  the mixture but in general it will not be correct, and should be set
  explicitly for the resulting compound.

* Specific mass can be giving with count follwed by mass units:

    >>> print(formula("5g NaCl // 50mL H2O@1"))
    NaCl(H2O)32.4395

  Density will be required for materials given by volume.  Mass will be
  stored in the *total_mass* attribute of the resulting formula.

* Multilayers can be specified by thickness:

    >>> print(formula("1 um Si // 5 nm Cr // 10 nm Au"))
    Si119.992CrAu1.41722

  Density will be required for each layer. Thickness will be stored in
  the *total_thickness* attribute of the resulting formula. Thickness can
  be converted to *total_volume* by multiplying by cross section, and to
  *total_mass* by multiplying that by *density*.

* Mixtures can nest.  The following is a 10% salt solution by weight mixed
  20:80 by volume with D2O:

<<<<<<< HEAD
    >>> print(formula("20%vol (10%wt NaCl@2.16 // H2O@1) // D2O@1n"))
    NaCl(H2O)29.1956(D2O)122.79
=======
    >>> print(formula("20vol% (10 wt% NaCl@2.16 // H2O@1) // D2O@1n"))
    NaCl(H2O)29.1966(D2O)122.794
>>>>>>> 1b63ee53

* Empty formulas are supported, e.g., for air or vacuum:

    >>> print(formula())
    <BLANKLINE>
    >>> formula()
    formula('')

The grammar used for parsing formula strings is the following:

::

    formula    :: compound | mixture | nothing
    mixture    :: quantity | percentage
    quantity   :: count unit part ('//' count unit part)*
    percentage :: count 'wt%|vol%' part ('//' count '%' part)* '//' part
    part       :: compound | '(' mixture ')'
    compound   :: group (separator group)* density?
    group      :: count element+ | '(' formula ')' count
    element    :: symbol isotope? ion? count?
    symbol     :: [A-Z][a-z]*
    isotope    :: '[' number ']'
    ion        :: '{' number? [+-] '}'
    density    :: '@' count
    count      :: number | fraction
    number     :: [1-9][0-9]*
    fraction   :: ([1-9][0-9]* | 0)? '.' [0-9]*
    separator  :: space? '+'? space?
    unit       :: mass | volume | length
    mass       :: 'kg' | 'g' | 'mg' | 'ug' | 'ng'
    volume     :: 'L' | 'mL' | 'uL' | 'nL'
    length     :: 'cm' | 'mm' | 'um' | 'nm'


Formulas can also be constructed from atoms or other formulas:

* A simple formula can be created from a bare atom:

    >>> from periodictable import Ca, C, O, H
    >>> print(formula(Ca))
    Ca

* More complex structures will require a sequences of counts and fragments.
  The fragment itself can be a structure:

    >>> print(formula( [ (1,Ca), (1,C), (3,O), (6,[(2,H),(1,O)]) ] ))
    CaCO3(H2O)6

* Structures can also be built with simple formula math:

    >>> print(formula("CaCO3") + 6*formula("H2O"))
    CaCO3(H2O)6

* Formulas can be easily cloned:

    >>> print(formula( formula("CaCO3+6H2O")))
    CaCO3(H2O)6

Density
-------

Density can be specified directly when the formula is created, or updated
within a formula.  For isotope specific formulas, the density can be given
either as the density of the formula using naturally occurring abundance
if the unit cell is approximately the same, or using the density specific
to those isotopes used.

This makes heavy water density easily specified as:

    >>> D2O = formula('D2O',natural_density=1)
    >>> print(f"{D2O} {D2O.density:.4g}")
    D2O 1.112

Density can also be estimated from the volume of the unit cell, either
by using the covalent radii of the constituent atoms and assuming some
packing factor, or by knowing the lattice parameters of the crystal
which makes up the material.  Standard packing factors for hcp, fcc,
bcc, cubic and diamond on uniform spheres can be used if the components
are of about the same size.  The formula should specify the number of
atoms in the unit cell, which is 1 for cubic, 2 for bcc and 4 for fcc.
Be sure to use the molecular mass (M.molecular_mass in g) rather
than the molar mass (M.mass in u = g/mol) in your calculations.

Because the packing fraction method relies on the covalent radius
estimate it is not very accurate:

    >>> from periodictable import elements, formula
    >>> Fe_bcc = formula("2Fe")  # bcc lattice has 2 atoms per unit cell
    >>> Fe_bcc.density = Fe_bcc.molecular_mass/Fe_bcc.volume('bcc')
    >>> print(f"{Fe_bcc.density:.3g}")
    6.55
    >>> print(f"{elements.Fe.density:.3g}")
    7.87

Using lattice parameters the results are much better:

    >>> Fe_lattice = formula("2Fe")  # bcc lattice has 2 atoms per unit cell
    >>> Fe_lattice.density = Fe_lattice.molecular_mass/Fe_lattice.volume(a=2.8664)
    >>> print(f"{Fe_lattice.density:.3g}")
    7.88
    >>> print(f"{elements.Fe.density:.3g}")
    7.87

Mixtures
--------

Mixtures can be created by weight or volume ratios, with the density of
the result computed from the density of the materials.  For example, the
following is a 2:1 mixture of water and heavy water:

    >>> from periodictable import formula, mix_by_volume, mix_by_weight
    >>> H2O = formula('H2O',natural_density=1)
    >>> D2O = formula('D2O',natural_density=1)
    >>> mix = mix_by_volume(H2O,2,D2O,1)
    >>> print(f"{mix} {mix.density:.4g}")
    (H2O)2D2O 1.037

Note that this is different from a 2:1 mixture by weight:

    >>> mix = mix_by_weight(H2O,2,D2O,1)
<<<<<<< HEAD
    >>> print("%s %.4g"%(mix,mix.density))
    (H2O)2.22339D2O 1.035
=======
    >>> print(f"{mix} {mix.density:.4g}")
    (H2O)2.2234D2O 1.035
>>>>>>> 1b63ee53

Except in the simplest of cases, the density of the mixture cannot be
computed from the densities of the components, and the resulting density
should be set explicitly.

Derived values
--------------

Once a formula has been created, it can be used for summary calculations.
The following is an example of hydrated quartz, which shows how to
compute molar mass and neutron/xray scattering length density:

    >>> import periodictable
    >>> SiO2 = periodictable.formula('SiO2')
    >>> hydrated = SiO2 + periodictable.formula('3H2O')
<<<<<<< HEAD
    >>> print('%s mass %g'%(hydrated,hydrated.mass))
    SiO2(H2O)3 mass 114.128
=======
    >>> print(f"{hydrated} mass {hydrated.mass}")
    SiO2(H2O)3 mass 114.13014
>>>>>>> 1b63ee53
    >>> rho,mu,inc = periodictable.neutron_sld('SiO2+3H2O',density=1.5,wavelength=4.75)
    >>> print(f"{hydrated} neutron sld {rho:.3g}")
    SiO2(H2O)3 neutron sld 0.849
    >>> rho,mu = periodictable.xray_sld(hydrated,density=1.5,
    ... wavelength=periodictable.Cu.K_alpha)
    >>> print(f"{hydrated} X-ray sld {rho:.3g}")
    SiO2(H2O)3 X-ray sld 13.5

Biomolecules
------------

The :mod:`periodictable.fasta` module can be used to load and manage bio
molecules.  These can be used to compute molecular weights, approximate
volumes and scattering for various lipids and proteins.  In addition it
supports labile hydrogen calculations, allowing you to compute the neutron
scattering length density of the molecule in the presence of D2O as a
solvent, assuming all labile hydrogens are substituted.<|MERGE_RESOLUTION|>--- conflicted
+++ resolved
@@ -134,13 +134,8 @@
 * Mixtures can nest.  The following is a 10% salt solution by weight mixed
   20:80 by volume with D2O:
 
-<<<<<<< HEAD
-    >>> print(formula("20%vol (10%wt NaCl@2.16 // H2O@1) // D2O@1n"))
+    >>> print(formula("20vol% (10 wt% NaCl@2.16 // H2O@1) // D2O@1n"))
     NaCl(H2O)29.1956(D2O)122.79
-=======
-    >>> print(formula("20vol% (10 wt% NaCl@2.16 // H2O@1) // D2O@1n"))
-    NaCl(H2O)29.1966(D2O)122.794
->>>>>>> 1b63ee53
 
 * Empty formulas are supported, e.g., for air or vacuum:
 
@@ -261,13 +256,8 @@
 Note that this is different from a 2:1 mixture by weight:
 
     >>> mix = mix_by_weight(H2O,2,D2O,1)
-<<<<<<< HEAD
-    >>> print("%s %.4g"%(mix,mix.density))
+    >>> print(f"{mix} {mix.density:.4g}")
     (H2O)2.22339D2O 1.035
-=======
-    >>> print(f"{mix} {mix.density:.4g}")
-    (H2O)2.2234D2O 1.035
->>>>>>> 1b63ee53
 
 Except in the simplest of cases, the density of the mixture cannot be
 computed from the densities of the components, and the resulting density
@@ -283,13 +273,8 @@
     >>> import periodictable
     >>> SiO2 = periodictable.formula('SiO2')
     >>> hydrated = SiO2 + periodictable.formula('3H2O')
-<<<<<<< HEAD
-    >>> print('%s mass %g'%(hydrated,hydrated.mass))
+    >>> print(f"{hydrated} mass {hydrated.mass}")
     SiO2(H2O)3 mass 114.128
-=======
-    >>> print(f"{hydrated} mass {hydrated.mass}")
-    SiO2(H2O)3 mass 114.13014
->>>>>>> 1b63ee53
     >>> rho,mu,inc = periodictable.neutron_sld('SiO2+3H2O',density=1.5,wavelength=4.75)
     >>> print(f"{hydrated} neutron sld {rho:.3g}")
     SiO2(H2O)3 neutron sld 0.849
